from collections import deque
import time
from threading import RLock
from functools import wraps
from warnings import warn

import logging
import threading
import numpy as np

logger = logging.getLogger(__name__)


class UseNewProperty(RuntimeError):
    ...


# This is used below by StatusBase.
def _locked(func):
    "an decorator for running a method with the instance's lock"
    @wraps(func)
    def f(self, *args, **kwargs):
        with self._lock:
            return func(self, *args, **kwargs)

    return f


class StatusBase:
    """
    This is a base class that provides a single-slot callback for when the
    specific operation has finished.

    Parameters
    ----------
    timeout : float, optional
        The default timeout to use for a blocking wait, and the amount of time
        to wait to mark the operation as failed
    settle_time : float, optional
        The amount of time to wait between the caller specifying that the
        status has completed to running callbacks
    """
    def __init__(self, *, timeout=None, settle_time=None, done=False,
                 success=False):
        super().__init__()
        self._tname = None
        self._lock = RLock()
        self._callbacks = deque()
        self.done = done
        self.success = success
        self.timeout = None

        # FIXME: for debugging only, remove when done, git grep to identify all instances
        import uuid     # for grep searches:  git grep uuid | grep log
        self._uuid=uuid.uuid4()     # for grep searches:  git grep uuid | grep log

        if settle_time is None:
            settle_time = 0.0

        self.settle_time = float(settle_time)

        if timeout is not None:
            self.timeout = float(timeout)

        if self.done:
            # in the case of a pre-completed status object,
            # don't handle timeout
            return

        if self.timeout is not None and self.timeout > 0.0:
            thread = threading.Thread(target=self._wait_and_cleanup,
                                      daemon=True, name=self._tname)
            self._timeout_thread = thread
            self._timeout_thread.start()

    def _wait_and_cleanup(self):
        """Handle timeout"""
        try:
            if self.timeout is not None:
                timeout = self.timeout + self.settle_time
            else:
                timeout = None
            wait(self, timeout=timeout, poll_rate=0.2)
        except TimeoutError:
            with self._lock:
                if self.done:
                    # Avoid race condition with settling.
                    return
                logger.debug('Status object %s timed out', str(self))
                try:
                    self._handle_failure()
                finally:
                    self._finished(success=False)
        except RuntimeError:
            pass
        finally:
            self._timeout_thread = None

    def _handle_failure(self):
        pass

    def _settled(self):
        """Hook for when status has completed and settled"""
        pass

    def _settle_then_run_callbacks(self, success=True):
        # wait until the settling time is done to mark completion
        if self.settle_time > 0.0:
            time.sleep(self.settle_time)

        logger.debug('%s: status %s._settle_then_run_callbacks(): %s', ">"*20, self._uuid, self)
        with self._lock:
            if self.done:
                # We timed out while waiting for the settle time.
                return
            self.success = success
            self.done = True
            self._settled()

            for cb in self._callbacks:
                cb()
            self._callbacks.clear()
        logger.debug('%s: status %s._settle_then_run_callbacks(): %s', "-"*20, self._uuid, self)

    def _finished(self, success=True, **kwargs):
        """Inform the status object that it is done and if it succeeded

        .. warning::

           kwargs are not used, but are accepted because pyepics gives
           in a bunch of kwargs that we don't care about.  This allows
           the status object to be handed directly to pyepics (but
           this is probably a bad idea for other reason.

           This may be deprecated in the future.

        Parameters
        ----------
        success : bool, optional
           if the action succeeded.
        """
<<<<<<< HEAD
        logger.debug('%s: status %s._finished(): %s', ">"*20, self._uuid, self)
=======
        logger.debug("_finished(): success=%s, kwargs=%s", success, kwargs)
>>>>>>> cff845ea
        if self.done:
            return

        if success and self.settle_time > 0:
            # delay gratification until the settle time is up
            self._settle_thread = threading.Thread(
                target=self._settle_then_run_callbacks, daemon=True,
                kwargs=dict(success=success),
            )
            self._settle_thread.start()
        else:
            self._settle_then_run_callbacks(success=success)

    @property
    def callbacks(self):
        """
        Callbacks to be run when the status is marked as finished

        The callback has no arguments ::

            def cb() -> None:

        """
        return self._callbacks

    @property
    @_locked
    def finished_cb(self):
        if len(self.callbacks) == 1:
            warn("The property `finished_cb` is deprecated, and must raise "
                 "an error if a status object has multiple callbacks. Use "
                 "the `callbacks` property instead.", stacklevel=2)
            cb, = self.callbacks
            assert cb is not None
            return cb
        else:
            raise UseNewProperty("The deprecated `finished_cb` property "
                                 "cannot be used for status objects that have "
                                 "multiple callbacks. Use the `callbacks` "
                                 "property instead.")

    @_locked
    def add_callback(self, cb):
        if self.done:
            cb()
        else:
            self._callbacks.append(cb)

    @finished_cb.setter
    @_locked
    def finished_cb(self, cb):
        if not self.callbacks:
            warn("The setter `finished_cb` is deprecated, and must raise "
                 "an error if a status object already has one callback. Use "
                 "the `add_callback` method instead.", stacklevel=2)
            self.add_callback(cb)
        else:
            raise UseNewProperty("The deprecated `finished_cb` setter cannot "
                                 "be used for status objects that already "
                                 "have one callback. Use the `add_callbacks` "
                                 "method instead.")

    def __and__(self, other):
        """
        Returns a new 'composite' status object, AndStatus,
        with the same base API.

        It will finish when both `self` or `other` finish.
        """
        return AndStatus(self, other)


class AndStatus(StatusBase):
    "a Status that has composes two other Status objects using logical and"
    def __init__(self, left, right, **kwargs):
        super().__init__(**kwargs)
        self.left = left
        self.right = right

        def inner():
            with self._lock:
                with self.left._lock:
                    with self.right._lock:
                        l_success = self.left.success
                        r_success = self.right.success
                        l_done = self.left.done
                        r_done = self.right.done

                        # At least one is done.
                        # If it failed, do not wait for the second one.
                        if (not l_success) and l_done:
                            self._finished(success=False)
                        elif (not r_success) and r_done:
                            self._finished(success=False)

                        elif l_success and r_success and l_done and r_done:
                            # Both are done, successfully.
                            self._finished(success=True)
                        # Else one is done, successfully, and we wait for #2,
                        # when this function will be called again.

        self.left.add_callback(inner)
        self.right.add_callback(inner)

    def __repr__(self):
        return "({self.left!r} & {self.right!r})".format(self=self)

    def __str__(self):
        return ('{0}(done={1.done}, '
                'success={1.success})'
                ''.format(self.__class__.__name__, self)
                )


class Status(StatusBase):
    """A basic status object

    Has an optional associated object instance

    Attributes
    ----------
    obj : any or None
        The object
    """
    def __init__(self, obj=None, **kwargs):
        self.obj = obj
        super().__init__(**kwargs)

    def __str__(self):
        return ('{0}(obj={1.obj}, '
                'done={1.done}, '
                'success={1.success})'
                ''.format(self.__class__.__name__, self)
                )

    __repr__ = __str__


class DeviceStatus(StatusBase):
    """Device status

    Parameters
    ----------
    device : obj
    done : bool, optional
        Whether or not the motion has already completed
    success : bool, optional
        If motion has already completed, the status of that motion
    timeout : float, optional
        The default timeout to use for a blocking wait, and the amount of time
        to wait to mark the motion as failed
    settle_time : float, optional
        The amount of time to wait between motion completion and running
        callbacks
    """
    def __init__(self, device, **kwargs):
        self.device = device
        self._watchers = []
        super().__init__(**kwargs)

    def _handle_failure(self):
        super()._handle_failure()
        logger.debug('Trying to stop %s', repr(self.device))
        self.device.stop()

    def __str__(self):
        return ('{0}(device={1.device.name}, done={1.done}, '
                'success={1.success})'
                ''.format(self.__class__.__name__, self)
                )

    def watch(self, func):
        # See MoveStatus.watch for a richer implementation and more info.
        if self.device is not None:
            self._watchers.append(func)
            func(name=self.device.name)

    def _settled(self):
        '''Hook for when status has completed and settled'''
        for watcher in self._watchers:
            watcher(name=self.device.name, fraction=1)

    __repr__ = __str__


class SubscriptionStatus(DeviceStatus):
    """
    Status updated via `ophyd` events

    Parameters
    ----------
    device : obj

    callback : callable
        Callback that takes event information and returns a boolean. Signature
        should be `f(*args, **kwargs)`

    event_type : str, optional
        Name of event type to check whether the device has finished succesfully

    timeout : float, optional
        Maximum timeout to wait to mark the request as a failure

    settle_time : float, optional
        Time to wait after completion until running callbacks

    run: bool, optional
        Run the callback now
    """
    def __init__(self, device, callback, event_type=None,
                 timeout=None, settle_time=None, run=True):
        # Store device and attribute information
        self.device = device
        self.callback = callback

        # Start timeout thread in the background
        super().__init__(device, timeout=timeout, settle_time=settle_time)

        # Subscribe callback and run initial check
        self.device.subscribe(self.check_value,
                              event_type=event_type,
                              run=run)

    def check_value(self, *args, **kwargs):
        """
        Update the status object
        """
        # Get attribute from device
        try:
            success = self.callback(*args, **kwargs)

        # Do not fail silently
        except Exception as e:
            logger.error(e)
            raise

        # If successfull indicate completion
        if success:
            self._finished(success=True)

    def _finished(self, *args, **kwargs):
        """
        Reimplemented finished command to cleanup callback subscription
        """
        # Clear callback
        self.device.clear_sub(self.check_value)
        # Run completion
        super()._finished(**kwargs)


class MoveStatus(DeviceStatus):
    """Asynchronous movement status

    Parameters
    ----------
    positioner : Positioner
    target : float or array-like
        Target position
    done : bool, optional
        Whether or not the motion has already completed
    success : bool, optional
        If motion has already completed, the status of that motion
    start_ts : float, optional
        The motion start timestamp
    timeout : float, optional
        The default timeout to use for a blocking wait, and the amount of time
        to wait to mark the motion as failed
    settle_time : float, optional
        The amount of time to wait between motion completion and running
        callbacks

    Attributes
    ----------
    pos : Positioner
    target : float or array-like
        Target position
    done : bool
        Whether or not the motion has already completed
    start_ts : float
        The motion start timestamp
    finish_ts : float
        The motion completd timestamp
    finish_pos : float or ndarray
        The final position
    success : bool
        Motion successfully completed
    """

    def __init__(self, positioner, target, *, start_ts=None,
                 **kwargs):
        self._tname = 'timeout for {}'.format(positioner.name)
        if start_ts is None:
            start_ts = time.time()

        self.pos = positioner
        self.target = target
        self.start_ts = start_ts
        self.start_pos = self.pos.position
        self.finish_ts = None
        self.finish_pos = None

        self._unit = getattr(self.pos, 'egu', None)
        self._precision = getattr(self.pos, 'precision', None)
        self._name = self.pos.name

        # call the base class
        super().__init__(positioner, **kwargs)

        # Notify watchers (things like progress bars) of new values
        # at the device's natural update rate.
        if not self.done:
            self.pos.subscribe(self._notify_watchers,
                               event_type=self.pos.SUB_READBACK)

    def watch(self, func):
        """
        Subscribe to notifications about progress. Useful for progress bars.

        Parameters
        ----------
        func : callable
            Expected to accept the keyword aruments:

                * ``name``
                * ``current``
                * ``initial``
                * ``target``
                * ``unit``
                * ``precision``
                * ``fraction``
                * ``time_elapsed``
                * ``time_remaining``
        """
        self._watchers.append(func)

    def _notify_watchers(self, value, *args, **kwargs):
        # *args and **kwargs catch extra inputs from pyepics, not needed here
        if not self._watchers:
            return
        current = value
        target = self.target
        initial = self.start_pos
        time_elapsed = time.time() - self.start_ts
        try:
            fraction = abs(target - current) / abs(initial - target)
        # maybe we can't do math?
        except (TypeError, ZeroDivisionError):
            fraction = None

        if np.isnan(fraction):
            fraction = None

        for watcher in self._watchers:
            watcher(name=self._name,
                    current=current,
                    initial=initial,
                    target=target,
                    unit=self._unit,
                    precision=self._precision,
                    time_elapsed=time_elapsed,
                    fraction=fraction)

    @property
    def error(self):
        """Error between target position and current* position

        * If motion is already complete, the final position is used
        """
        if self.finish_pos is not None:
            finish_pos = self.finish_pos
        else:
            finish_pos = self.pos.position

        try:
            return np.array(finish_pos) - np.array(self.target)
        except Exception:
            return None

    def _settled(self):
        """Hook for when motion has completed and settled"""
        super()._settled()
        self.pos.clear_sub(self._notify_watchers)
        self._watchers.clear()
        self.finish_ts = time.time()
        self.finish_pos = self.pos.position

    @property
    def elapsed(self):
        """Elapsed time"""
        if self.finish_ts is None:
            return time.time() - self.start_ts
        else:
            return self.finish_ts - self.start_ts

    def __str__(self):
        return ('{0}(done={1.done}, pos={1.pos.name}, '
                'elapsed={1.elapsed:.1f}, '
                'success={1.success}, settle_time={1.settle_time})'
                ''.format(self.__class__.__name__, self)
                )

    __repr__ = __str__


def wait(status, timeout=None, *, poll_rate=0.05):
    """(Blocking) wait for the status object to complete

    Parameters
    ----------
    timeout : float, optional
        Amount of time in seconds to wait. None disables, such that wait() will
        only return when either the status completes or if interrupted by the
        user.
    poll_rate : float, optional
        Polling rate used to check the status

    Raises
    ------
    TimeoutError
        If time waited exceeds specified timeout
    RuntimeError
        If the status failed to complete successfully
    """
    t0 = time.time()

    def time_exceeded():
        return timeout is not None and (time.time() - t0) > timeout

    while not status.done and not time_exceeded():
        time.sleep(poll_rate)

    if status.done:
        if status.success is not None and not status.success:
            raise RuntimeError('Operation completed but reported an error: {}'
                               ''.format(status))
    elif time_exceeded():
        elapsed = time.time() - t0
        raise TimeoutError('Operation failed to complete within {} seconds '
                           '(elapsed {:.2f} sec)'.format(timeout, elapsed))<|MERGE_RESOLUTION|>--- conflicted
+++ resolved
@@ -139,11 +139,7 @@
         success : bool, optional
            if the action succeeded.
         """
-<<<<<<< HEAD
-        logger.debug('%s: status %s._finished(): %s', ">"*20, self._uuid, self)
-=======
-        logger.debug("_finished(): success=%s, kwargs=%s", success, kwargs)
->>>>>>> cff845ea
+        logger.debug('%s: status %s._finished(): done=%s success=%s, kwargs=%s', ">"*20, self._uuid, self.done, success, kwargs)
         if self.done:
             return
 
@@ -156,6 +152,7 @@
             self._settle_thread.start()
         else:
             self._settle_then_run_callbacks(success=success)
+        logger.debug('%s: status %s._finished(): %s', "+"*20, self._uuid, self)
 
     @property
     def callbacks(self):
